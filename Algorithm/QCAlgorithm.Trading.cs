--- conflicted
+++ resolved
@@ -667,15 +667,12 @@
                 return OrderResponse.Error(request, OrderResponseErrorCode.ExchangeNotOpen, request.OrderType + " order and exchange not open.");
             }
 
-<<<<<<< HEAD
-=======
             //Check the exchange is open before sending a exercise orders
             if (request.OrderType == OrderType.OptionExercise && !security.Exchange.ExchangeOpen)
             {
                 return OrderResponse.Error(request, OrderResponseErrorCode.ExchangeNotOpen, request.OrderType + " order and exchange not open.");
             }
 
->>>>>>> c041f5e0
             if (price == 0)
             {
                 return OrderResponse.Error(request, OrderResponseErrorCode.SecurityPriceZero, request.Symbol.ToString() + ": asset price is $0. If using custom data make sure you've set the 'Value' property.");
@@ -721,8 +718,6 @@
                 return OrderResponse.Error(request, OrderResponseErrorCode.ExceededMaximumOrders, string.Format("You have exceeded maximum number of orders ({0}), for unlimited orders upgrade your account.", _maxOrders));
             }
 
-<<<<<<< HEAD
-=======
             if (request.OrderType == OrderType.OptionExercise)
             {
                 if (security.Type != SecurityType.Option)
@@ -738,7 +733,6 @@
                     OrderResponse.ZeroQuantity(request);
             }
 
->>>>>>> c041f5e0
             if (request.OrderType == OrderType.MarketOnClose)
             {
                 var nextMarketClose = security.Exchange.Hours.GetNextMarketClose(security.LocalTime, false);
@@ -944,14 +938,8 @@
             if (target == 0) return -security.Holdings.Quantity;
 
             // this is the value in dollars that we want our holdings to have
-<<<<<<< HEAD
             var targetPortfolioValue = target * Portfolio.TotalPortfolioValue;
-            var quantity = security.Holdings.Quantity;
-            var currentHoldingsValue = price * quantity;
-=======
-            var targetPortfolioValue = target*Portfolio.TotalPortfolioValue;
             var currentHoldingsValue = security.Holdings.HoldingsValue;
->>>>>>> c041f5e0
 
             // remove directionality, we'll work in the land of absolutes
             var targetOrderValue = Math.Abs(targetPortfolioValue - currentHoldingsValue);
